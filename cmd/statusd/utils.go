--- conflicted
+++ resolved
@@ -217,9 +217,7 @@
 		return false
 	}
 
-	ctx, cancel := context.WithTimeout(context.Background(), DefaultNodeSyncTimeout)
-	defer cancel()
-	if err := EnsureNodeSync(ctx, statusAPI.NodeManager()); err != nil {
+	if err := EnsureNodeSync(statusAPI.NodeManager()); err != nil {
 		t.Errorf("cannot ensure node synchronization: %v", err)
 		return false
 	}
@@ -733,9 +731,7 @@
 
 	txQueue.Reset()
 
-	ctx, cancel := context.WithTimeout(context.Background(), DefaultNodeSyncTimeout)
-	defer cancel()
-	if err := EnsureNodeSync(ctx, statusAPI.NodeManager()); err != nil {
+	if err := EnsureNodeSync(statusAPI.NodeManager()); err != nil {
 		t.Errorf("cannot ensure node synchronization: %v", err)
 		return false
 	}
@@ -1369,18 +1365,10 @@
 			t.Log("Node started, but we wait till it be ready")
 		}
 		if envelope.Type == signal.EventNodeReady {
-<<<<<<< HEAD
-			// manually add static nodes (LES auto-discovery is not stable yet)
-			PopulateStaticPeers()
-
-=======
 			// sync
->>>>>>> e911666b
 			if syncRequired {
 				t.Logf("Sync is required")
-				ctx, cancel := context.WithTimeout(context.Background(), DefaultNodeSyncTimeout)
-				defer cancel()
-				if err := EnsureNodeSync(ctx, statusAPI.NodeManager()); err != nil {
+				if err := EnsureNodeSync(statusAPI.NodeManager()); err != nil {
 					t.Errorf("cannot ensure node synchronization: %v", err)
 					return
 				}
